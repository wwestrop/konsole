/*
    This file is part of Konsole, an X terminal.

    Copyright 2006-2008 by Robert Knight <robertknight@gmail.com>

    This program is free software; you can redistribute it and/or modify
    it under the terms of the GNU Lesser General Public License as published by
    the Free Software Foundation; either version 2 of the License, or
    (at your option) any later version.

    This program is distributed in the hope that it will be useful,
    but WITHOUT ANY WARRANTY; without even the implied warranty of
    MERCHANTABILITY or FITNESS FOR A PARTICULAR PURPOSE.  See the
    GNU General Public License for more details.

    You should have received a copy of the GNU Lesser General Public License
    along with this program; if not, write to the Free Software
    Foundation, Inc., 51 Franklin Street, Fifth Floor, Boston, MA
    02110-1301  USA.
*/

// Own
#include "TerminalCharacterDecoder.h"

// Qt
#include <QtCore/QTextStream>
#include <KDebug>

// Konsole
#include "konsole_wcwidth.h"
#include "ExtendedCharTable.h"
#include "ColorScheme.h"

using namespace Konsole;
PlainTextDecoder::PlainTextDecoder()
    : _output(0)
    , _includeTrailingWhitespace(true)
    , _recordLinePositions(false)
{
}
void PlainTextDecoder::setTrailingWhitespace(bool enable)
{
    _includeTrailingWhitespace = enable;
}
bool PlainTextDecoder::trailingWhitespace() const
{
    return _includeTrailingWhitespace;
}
void PlainTextDecoder::begin(QTextStream* output)
{
    _output = output;
    if (!_linePositions.isEmpty())
        _linePositions.clear();
}
void PlainTextDecoder::end()
{
    _output = 0;
}

void PlainTextDecoder::setRecordLinePositions(bool record)
{
    _recordLinePositions = record;
}
QList<int> PlainTextDecoder::linePositions() const
{
    return _linePositions;
}
void PlainTextDecoder::decodeLine(const Character* const characters, int count, LineProperty /*properties*/
                                 )
{
    Q_ASSERT(_output);

    if (_recordLinePositions && _output->string()) {
        int pos = _output->string()->count();
        _linePositions << pos;
    }

    //TODO should we ignore or respect the LINE_WRAPPED line property?

    //note:  we build up a QString and send it to the text stream rather writing into the text
    //stream a character at a time because it is more efficient.
    //(since QTextStream always deals with QStrings internally anyway)
    QString plainText;
    plainText.reserve(count);

    int outputCount = count;

    // if inclusion of trailing whitespace is disabled then find the end of the
    // line
    if (!_includeTrailingWhitespace) {
        for (int i = count - 1 ; i >= 0 ; i--) {
            if (!characters[i].isSpace())
                break;
            else
                outputCount--;
        }
    }

    // find out the last technically real character in the line
    int realCharacterGuard = -1;
    for (int i = count - 1 ; i >= 0 ; i--) {
        // FIXME: the special case of '\n' here is really ugly
        // Maybe the '\n' should be added after calling this method in
        // Screen::copyLineToStream()
        if (characters[i].isRealCharacter && characters[i].character != '\n') {
            realCharacterGuard = i;
            break;
        }
    }

    for (int i = 0; i < outputCount;) {
        if (characters[i].rendition & RE_EXTENDED_CHAR) {
            ushort extendedCharLength = 0;
            const ushort* chars = ExtendedCharTable::instance.lookupExtendedChar(characters[i].character, extendedCharLength);
            if (chars) {
                const QString s = QString::fromUtf16(chars, extendedCharLength);
                plainText.append(s);
                i += qMax(1, string_width(s));
            }
        } else {
            // All characters which appear before the last real character are
            // seen as real characters, even when they are technically marked as
            // non-real.
            //
            // This feels tricky, but otherwise leading "whitespaces" may be
            // lost in some situation. One typical example is copying the result
            // of `dialog --infobox "qwe" 10 10` .
            if (characters[i].isRealCharacter || i <= realCharacterGuard) {
                plainText.append(QChar(characters[i].character));
                i += qMax(1, konsole_wcwidth(characters[i].character));
            } else {
                ++i;  // should we 'break' directly here?
            }
        }
    }
    *_output << plainText;
}

HTMLDecoder::HTMLDecoder() :
    _output(0)
    , _colorTable(ColorScheme::defaultTable)
    , _innerSpanOpen(false)
    , _lastRendition(DEFAULT_RENDITION)
{
}

void HTMLDecoder::begin(QTextStream* output)
{
    _output = output;

    QString text;

    text.append("<!DOCTYPE html PUBLIC \"-//W3C//DTD XHTML 1.0 Strict//EN\"\n");
    text.append("\"http://www.w3.org/TR/xhtml1/DTD/xhtml1-strict.dtd\">\n");
    text.append("<html xmlns=\"http://www.w3.org/1999/xhtml\" lang=\"en\" xml:lang=\"en\">\n");
    text.append("<head>\n");
    text.append("<title>Konsole output</title>\n");
    text.append("<meta http-equiv=\"Content-Type\" content=\"text/html;charset=utf-8\" />\n");
    text.append("</head>\n");
    text.append("<body>\n");
    text.append("<div>\n");

    //open monospace span
    openSpan(text, "font-family:monospace");

    *output << text;
}

void HTMLDecoder::end()
{
    Q_ASSERT(_output);

    QString text;

    closeSpan(text);
    text.append("</div>\n");
    text.append("</body>\n");
    text.append("</html>\n");

    *_output << text;

    _output = 0;
}

//TODO: Support for LineProperty (mainly double width , double height)
void HTMLDecoder::decodeLine(const Character* const characters, int count, LineProperty /*properties*/
                            )
{
    Q_ASSERT(_output);

    QString text;

    int spaceCount = 0;

    for (int i = 0; i < count; i++) {
        //check if appearance of character is different from previous char
        if (characters[i].rendition != _lastRendition  ||
                characters[i].foregroundColor != _lastForeColor  ||
                characters[i].backgroundColor != _lastBackColor) {
            if (_innerSpanOpen) {
                closeSpan(text);
                _innerSpanOpen = false;
            }

            _lastRendition = characters[i].rendition;
            _lastForeColor = characters[i].foregroundColor;
            _lastBackColor = characters[i].backgroundColor;

            //build up style string
            QString style;

            bool useBold;

            //colors - a color table must have been defined first
            if (_colorTable) {
                ColorEntry::FontWeight weight = characters[i].fontWeight(_colorTable);
                if (weight == ColorEntry::UseCurrentFormat)
                    useBold = _lastRendition & RE_BOLD;
                else
                    useBold = weight == ColorEntry::Bold;

                if (useBold)
                    style.append("font-weight:bold;");

                if (_lastRendition & RE_UNDERLINE)
                    style.append("font-decoration:underline;");

                style.append(QString("color:%1;").arg(_lastForeColor.color(_colorTable).name()));

                style.append(QString("background-color:%1;").arg(_lastBackColor.color(_colorTable).name()));
            }

            //open the span with the current style
            openSpan(text, style);
            _innerSpanOpen = true;
        }

        //handle whitespace
        if (characters[i].isSpace())
            spaceCount++;
        else
            spaceCount = 0;

        //output current character
        if (spaceCount < 2) {
            if (characters[i].rendition & RE_EXTENDED_CHAR) {
                ushort extendedCharLength = 0;
                const ushort* chars = ExtendedCharTable::instance.lookupExtendedChar(characters[i].character, extendedCharLength);
                if (chars) {
                    text.append(QString::fromUtf16(chars, extendedCharLength));
                }
            } else {
                //escape HTML tag characters and just display others as they are
                const QChar ch = characters[i].character;
                if (ch == '<')
                    text.append("&lt;");
                else if (ch == '>')
                    text.append("&gt;");
                else
                    text.append(ch);
            }
        } else {
            // HTML truncates multiple spaces, so use a space marker instead
            // Use &#160 instead of &nbsp so xmllint will work.
<<<<<<< HEAD
            text.append("&#160;");
=======
            text.append("&#160;"); 
>>>>>>> 4f5f0dbc
        }
    }

    //close any remaining open inner spans
    if (_innerSpanOpen) {
        closeSpan(text);
        _innerSpanOpen = false;
    }

    //start new line
    text.append("<br />");

    *_output << text;
}
void HTMLDecoder::openSpan(QString& text , const QString& style)
{
    text.append(QString("<span style=\"%1\">").arg(style));
}

void HTMLDecoder::closeSpan(QString& text)
{
    text.append("</span>");
}

void HTMLDecoder::setColorTable(const ColorEntry* table)
{
    _colorTable = table;
}<|MERGE_RESOLUTION|>--- conflicted
+++ resolved
@@ -262,11 +262,7 @@
         } else {
             // HTML truncates multiple spaces, so use a space marker instead
             // Use &#160 instead of &nbsp so xmllint will work.
-<<<<<<< HEAD
-            text.append("&#160;");
-=======
             text.append("&#160;"); 
->>>>>>> 4f5f0dbc
         }
     }
 
