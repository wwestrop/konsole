/*
    Copyright 2006-2008 by Robert Knight <robertknight@gmail.com>
    Copyright 2009 by Thomas Dreibholz <dreibh@iem.uni-due.de>

    This program is free software; you can redistribute it and/or modify
    it under the terms of the GNU General Public License as published by
    the Free Software Foundation; either version 2 of the License, or
    (at your option) any later version.

    This program is distributed in the hope that it will be useful,
    but WITHOUT ANY WARRANTY; without even the implied warranty of
    MERCHANTABILITY or FITNESS FOR A PARTICULAR PURPOSE.  See the
    GNU General Public License for more details.

    You should have received a copy of the GNU General Public License
    along with this program; if not, write to the Free Software
    Foundation, Inc., 51 Franklin Street, Fifth Floor, Boston, MA
    02110-1301  USA.
*/

// Own
#include "SessionController.h"

#include "ProfileManager.h"
#include "konsoledebug.h"

// Qt
#include <QApplication>
#include <QAction>
#include <QList>
#include <QMenu>
#include <QKeyEvent>
#include <QPrinter>
#include <QPrintDialog>
#include <QFileDialog>
#include <QPainter>
#include <QStandardPaths>
#include <QUrl>
#include <QIcon>

// KDE
#include <KActionMenu>
#include <KActionCollection>
#include <KLocalizedString>
#include <KMessageBox>
#include <KRun>
#include <KShell>
#include <KToolInvocation>
#include <KToggleAction>
#include <KSelectAction>
#include <KXmlGuiWindow>
#include <KXMLGUIFactory>
#include <KXMLGUIBuilder>
#include <KUriFilter>
#include <KStringHandler>
#include <KSharedConfig>
#include <KConfigGroup>
#include <KCodecAction>
#include <KNotification>

// Konsole
#include "EditProfileDialog.h"
#include "CopyInputDialog.h"
#include "Emulation.h"
#include "Filter.h"
#include "History.h"
#include "HistorySizeDialog.h"
#include "IncrementalSearchBar.h"
#include "RenameTabDialog.h"
#include "ScreenWindow.h"
#include "Session.h"
#include "ProfileList.h"
#include "TerminalDisplay.h"
#include "SessionManager.h"
#include "Enumeration.h"
#include "PrintOptions.h"
#include "SaveHistoryTask.h"
#include "SearchHistoryTask.h"

// For Unix signal names
#include <csignal>

using namespace Konsole;

QSet<SessionController*> SessionController::_allControllers;
int SessionController::_lastControllerId;

SessionController::SessionController(Session* session , TerminalDisplay* view, QObject* parent)
    : ViewProperties(parent)
    , KXMLGUIClient()
    , _session(session)
    , _view(view)
    , _copyToGroup(nullptr)
    , _profileList(nullptr)
    , _sessionIcon(QIcon())
    , _sessionIconName(QString())
    , _searchFilter(nullptr)
    , _urlFilter(nullptr)
    , _fileFilter(nullptr)
    , _copyInputToAllTabsAction(nullptr)
    , _findAction(nullptr)
    , _findNextAction(nullptr)
    , _findPreviousAction(nullptr)
    , _interactionTimer(nullptr)
    , _searchStartLine(0)
    , _prevSearchResultLine(0)
    , _codecAction(nullptr)
    , _switchProfileMenu(nullptr)
    , _webSearchMenu(nullptr)
    , _listenForScreenWindowUpdates(false)
    , _preventClose(false)
    , _selectedText(QString())
    , _showMenuAction(nullptr)
    , _bookmarkValidProgramsToClear(QStringList())
    , _isSearchBarEnabled(false)
    , _editProfileDialog(nullptr)
    , _searchBar(view->searchBar())
    , _monitorProcessFinish(false)
{
    Q_ASSERT(session);
    Q_ASSERT(view);

    // handle user interface related to session (menus etc.)
    if (isKonsolePart()) {
        setComponentName(QStringLiteral("konsole"), i18n("Konsole"));
        setXMLFile(QStringLiteral("partui.rc"));
        setupCommonActions();
    } else {
        setXMLFile(QStringLiteral("sessionui.rc"));
        setupCommonActions();
        setupExtraActions();
    }

    actionCollection()->addAssociatedWidget(view);

    const QList<QAction *> actionsList = actionCollection()->actions();
    for (QAction *action : actionsList) {
        action->setShortcutContext(Qt::WidgetWithChildrenShortcut);
    }

    setIdentifier(++_lastControllerId);
    sessionAttributeChanged();

    connect(_view, &TerminalDisplay::compositeFocusChanged, this, &SessionController::viewFocusChangeHandler);
    _view->setSessionController(this);

    // install filter on the view to highlight URLs and files
    updateFilterList(SessionManager::instance()->sessionProfile(_session));

    // listen for changes in session, we might need to change the enabled filters
    connect(ProfileManager::instance(), &Konsole::ProfileManager::profileChanged, this, &Konsole::SessionController::updateFilterList);

    // listen for session resize requests
    connect(_session.data(), &Konsole::Session::resizeRequest, this, &Konsole::SessionController::sessionResizeRequest);

    // listen for popup menu requests
    connect(_view.data(), &Konsole::TerminalDisplay::configureRequest, this, &Konsole::SessionController::showDisplayContextMenu);

    // move view to newest output when keystrokes occur
    connect(_view.data(), &Konsole::TerminalDisplay::keyPressedSignal, this, &Konsole::SessionController::trackOutput);

    // listen to activity / silence notifications from session
    connect(_session.data(), &Konsole::Session::notificationsChanged, this, &Konsole::SessionController::sessionNotificationsChanged);
    // listen to title and icon changes
    connect(_session.data(), &Konsole::Session::sessionAttributeChanged, this, &Konsole::SessionController::sessionAttributeChanged);
    connect(_session.data(), &Konsole::Session::readOnlyChanged, this, &Konsole::SessionController::sessionReadOnlyChanged);

    connect(this, &Konsole::SessionController::tabRenamedByUser, _session, &Konsole::Session::tabTitleSetByUser);
    connect(this, &Konsole::SessionController::tabColoredByUser, _session, &Konsole::Session::tabColorSetByUser);

    connect(_session.data() , &Konsole::Session::currentDirectoryChanged , this , &Konsole::SessionController::currentDirectoryChanged);

    // listen for color changes
    connect(_session.data(), &Konsole::Session::changeBackgroundColorRequest, _view.data(), &Konsole::TerminalDisplay::setBackgroundColor);
    connect(_session.data(), &Konsole::Session::changeForegroundColorRequest, _view.data(), &Konsole::TerminalDisplay::setForegroundColor);

    // update the title when the session starts
    connect(_session.data(), &Konsole::Session::started, this, &Konsole::SessionController::snapshot);

    // listen for output changes to set activity flag
    connect(_session->emulation(), &Konsole::Emulation::outputChanged, this, &Konsole::SessionController::fireActivity);

    // listen for detection of ZModem transfer
    connect(_session.data(), &Konsole::Session::zmodemDownloadDetected, this, &Konsole::SessionController::zmodemDownload);
    connect(_session.data(), &Konsole::Session::zmodemUploadDetected, this, &Konsole::SessionController::zmodemUpload);

    // listen for flow control status changes
    connect(_session.data(), &Konsole::Session::flowControlEnabledChanged, _view.data(), &Konsole::TerminalDisplay::setFlowControlWarningEnabled);
    _view->setFlowControlWarningEnabled(_session->flowControlEnabled());

    // take a snapshot of the session state every so often when
    // user activity occurs
    //
    // the timer is owned by the session so that it will be destroyed along
    // with the session
    _interactionTimer = new QTimer(_session);
    _interactionTimer->setSingleShot(true);
    _interactionTimer->setInterval(500);
    connect(_interactionTimer, &QTimer::timeout, this, &Konsole::SessionController::snapshot);
    connect(_view.data(), &Konsole::TerminalDisplay::compositeFocusChanged,
            this, [this](bool focused) { if (focused) { interactionHandler(); }});
    connect(_view.data(), &Konsole::TerminalDisplay::keyPressedSignal,
            this, &Konsole::SessionController::interactionHandler);

    // take a snapshot of the session state periodically in the background
    auto backgroundTimer = new QTimer(_session);
    backgroundTimer->setSingleShot(false);
    backgroundTimer->setInterval(2000);
    connect(backgroundTimer, &QTimer::timeout, this, &Konsole::SessionController::snapshot);
    backgroundTimer->start();

    // xterm '10;?' request
    connect(_session.data(), &Konsole::Session::getForegroundColor,
            this, &Konsole::SessionController::sendForegroundColor);
    // xterm '11;?' request
    connect(_session.data(), &Konsole::Session::getBackgroundColor,
            this, &Konsole::SessionController::sendBackgroundColor);

    _allControllers.insert(this);

    // A list of programs that accept Ctrl+C to clear command line used
    // before outputting bookmark.
    _bookmarkValidProgramsToClear << QStringLiteral("bash") << QStringLiteral("fish") << QStringLiteral("sh");
    _bookmarkValidProgramsToClear << QStringLiteral("tcsh") << QStringLiteral("zsh");
    setupSearchBar();
    _searchBar->setVisible(_isSearchBarEnabled);
}

SessionController::~SessionController()
{
    _allControllers.remove(this);

    if (!_editProfileDialog.isNull()) {
        delete _editProfileDialog.data();
    }
    if(factory() != nullptr) {
        factory()->removeClient(this);
    }
}
void SessionController::trackOutput(QKeyEvent* event)
{
    Q_ASSERT(_view->screenWindow());

    // Qt has broken something, so we can't rely on just checking if certain
    // keys are passed as modifiers anymore.
    const int key = event->key();
    const bool shouldNotTriggerScroll =
        key == Qt::Key_Super_L      ||
        key == Qt::Key_Super_R      ||
        key == Qt::Key_Hyper_L      ||
        key == Qt::Key_Hyper_R      ||
        key == Qt::Key_Shift        ||
        key == Qt::Key_Control      ||
        key == Qt::Key_Meta         ||
        key == Qt::Key_Alt          ||
        key == Qt::Key_AltGr        ||
        key == Qt::Key_CapsLock     ||
        key == Qt::Key_NumLock      ||
        key == Qt::Key_ScrollLock;


    // Only jump to the bottom if the user actually typed something in,
    // not if the user e. g. just pressed a modifier.
    if (event->text().isEmpty() && ((event->modifiers() != 0u) || shouldNotTriggerScroll)) {
        return;
    }

    _view->screenWindow()->setTrackOutput(true);
}

void SessionController::viewFocusChangeHandler(bool focused)
{
    if (focused) {
        // notify the world that the view associated with this session has been focused
        // used by the view manager to update the title of the MainWindow widget containing the view
        emit viewFocused(this);

        // when the view is focused, set bell events from the associated session to be delivered
        // by the focused view

        // first, disconnect any other views which are listening for bell signals from the session
        disconnect(_session.data(), &Konsole::Session::bellRequest, nullptr, nullptr);
        // second, connect the newly focused view to listen for the session's bell signal
        connect(_session.data(), &Konsole::Session::bellRequest, _view.data(), &Konsole::TerminalDisplay::bell);

        if ((_copyInputToAllTabsAction != nullptr) && _copyInputToAllTabsAction->isChecked()) {
            // A session with "Copy To All Tabs" has come into focus:
            // Ensure that newly created sessions are included in _copyToGroup!
            copyInputToAllTabs();
        }
    }
}

void SessionController::interactionHandler()
{
    _interactionTimer->start();
}

void SessionController::snapshot()
{
    Q_ASSERT(!_session.isNull());

    QString title = _session->getDynamicTitle();
    title         = title.simplified();

    // Visualize that the session is broadcasting to others
    if ((_copyToGroup != nullptr) && _copyToGroup->sessions().count() > 1) {
        title.append(QLatin1Char('*'));
    }

    // use the fallback title if needed
    if (title.isEmpty()) {
        title = _session->title(Session::NameRole);
    }
    
    QColor color = _session->color();
    // use the fallback color if needed
    if (!color.isValid()) {
        color = QColor(QColor::Invalid);
    }

    // apply new title
    _session->setTitle(Session::DisplayedTitleRole, title);

<<<<<<< HEAD
    // check if foreground process ended and notify if this option was requested
    if (_monitorProcessFinish) {
        bool isForegroundProcessActive = _session->isForegroundProcessActive();
        if (!_previousForegroundProcessName.isNull() && !isForegroundProcessActive) {
            KNotification::event(_session->hasFocus() ? QStringLiteral("ProcessFinished") : QStringLiteral("ProcessFinishedHidden"),
                                 i18n("The process '%1' has finished running in session '%2'", _previousForegroundProcessName, _session->nameTitle()),
                                 QPixmap(),
                                 QApplication::activeWindow(),
                                 KNotification::CloseWhenWidgetActivated);
        }
        _previousForegroundProcessName = isForegroundProcessActive ? _session->foregroundProcessName() : QString();
    }
=======
    // apply new color
    _session->setColor(color);
>>>>>>> 4b43b2a4

    // do not forget icon
    updateSessionIcon();
}

QString SessionController::currentDir() const
{
    return _session->currentWorkingDirectory();
}

QUrl SessionController::url() const
{
    return _session->getUrl();
}

void SessionController::rename()
{
    renameSession();
}

void SessionController::openUrl(const QUrl& url)
{
    // Clear shell's command line
    if (!_session->isForegroundProcessActive()
            && _bookmarkValidProgramsToClear.contains(_session->foregroundProcessName())) {
        _session->sendTextToTerminal(QChar(0x03), QLatin1Char('\n')); // Ctrl+C
    }

    // handle local paths
    if (url.isLocalFile()) {
        QString path = url.toLocalFile();
        _session->sendTextToTerminal(QStringLiteral("cd ") + KShell::quoteArg(path), QLatin1Char('\r'));
    } else if (url.scheme().isEmpty()) {
        // QUrl couldn't parse what the user entered into the URL field
        // so just dump it to the shell
        // If you change this, change it also in autotests/BookMarkTest.cpp
        QString command = QUrl::fromPercentEncoding(url.toEncoded());
        if (!command.isEmpty()) {
            _session->sendTextToTerminal(command, QLatin1Char('\r'));
        }
    } else if (url.scheme() == QLatin1String("ssh")) {
        QString sshCommand = QStringLiteral("ssh ");

        if (url.port() > -1) {
            sshCommand += QStringLiteral("-p %1 ").arg(url.port());
        }
        if (!url.userName().isEmpty()) {
            sshCommand += (url.userName() + QLatin1Char('@'));
        }
        if (!url.host().isEmpty()) {
            sshCommand += url.host();
        }
        _session->sendTextToTerminal(sshCommand, QLatin1Char('\r'));

    } else if (url.scheme() == QLatin1String("telnet")) {
        QString telnetCommand = QStringLiteral("telnet ");

        if (!url.userName().isEmpty()) {
            telnetCommand += QStringLiteral("-l %1 ").arg(url.userName());
        }
        if (!url.host().isEmpty()) {
            telnetCommand += (url.host() + QLatin1Char(' '));
        }
        if (url.port() > -1) {
            telnetCommand += QString::number(url.port());
        }

        _session->sendTextToTerminal(telnetCommand, QLatin1Char('\r'));

    } else {
        //TODO Implement handling for other Url types

        KMessageBox::sorry(_view->window(),
                           i18n("Konsole does not know how to open the bookmark: ") +
                           url.toDisplayString());

        qCDebug(KonsoleDebug) << "Unable to open bookmark at url" << url << ", I do not know"
                   << " how to handle the protocol " << url.scheme();
    }
}

void SessionController::setupPrimaryScreenSpecificActions(bool use)
{
    KActionCollection* collection = actionCollection();
    QAction* clearAction = collection->action(QStringLiteral("clear-history"));
    QAction* resetAction = collection->action(QStringLiteral("clear-history-and-reset"));
    QAction* selectAllAction = collection->action(QStringLiteral("select-all"));
    QAction* selectLineAction = collection->action(QStringLiteral("select-line"));

    // these actions are meaningful only when primary screen is used.
    clearAction->setEnabled(use);
    resetAction->setEnabled(use);
    selectAllAction->setEnabled(use);
    selectLineAction->setEnabled(use);
}

void SessionController::selectionChanged(const QString& selectedText)
{
    _selectedText = selectedText;
    updateCopyAction(selectedText);
}

void SessionController::updateCopyAction(const QString& selectedText)
{
    QAction* copyAction = actionCollection()->action(QStringLiteral("edit_copy"));

    // copy action is meaningful only when some text is selected.
    copyAction->setEnabled(!selectedText.isEmpty());
}

void SessionController::updateWebSearchMenu()
{
    // reset
    _webSearchMenu->setVisible(false);
    _webSearchMenu->menu()->clear();

    if (_selectedText.isEmpty()) {
        return;
    }

    QString searchText = _selectedText;
    searchText = searchText.replace(QLatin1Char('\n'), QLatin1Char(' ')).replace(QLatin1Char('\r'), QLatin1Char(' ')).simplified();

    if (searchText.isEmpty()) {
        return;
    }

    // Is 'Enable Web shortcuts' checked in System Settings?
    KSharedConfigPtr kuriikwsConfig = KSharedConfig::openConfig(QStringLiteral("kuriikwsfilterrc"));
    if (!kuriikwsConfig->group("General").readEntry("EnableWebShortcuts", true)) {
        return;
    }

    KUriFilterData filterData(searchText);
    filterData.setSearchFilteringOptions(KUriFilterData::RetrievePreferredSearchProvidersOnly);

    if (KUriFilter::self()->filterSearchUri(filterData, KUriFilter::NormalTextFilter)) {
        const QStringList searchProviders = filterData.preferredSearchProviders();
        if (!searchProviders.isEmpty()) {
            _webSearchMenu->setText(i18n("Search for '%1' with",  KStringHandler::rsqueeze(searchText, 16)));

            QAction* action = nullptr;

            for (const QString &searchProvider : searchProviders) {
                action = new QAction(searchProvider, _webSearchMenu);
                action->setIcon(QIcon::fromTheme(filterData.iconNameForPreferredSearchProvider(searchProvider)));
                action->setData(filterData.queryForPreferredSearchProvider(searchProvider));
                connect(action, &QAction::triggered, this, &Konsole::SessionController::handleWebShortcutAction);
                _webSearchMenu->addAction(action);
            }

            _webSearchMenu->addSeparator();

            action = new QAction(i18n("Configure Web Shortcuts..."), _webSearchMenu);
            action->setIcon(QIcon::fromTheme(QStringLiteral("configure")));
            connect(action, &QAction::triggered, this, &Konsole::SessionController::configureWebShortcuts);
            _webSearchMenu->addAction(action);

            _webSearchMenu->setVisible(true);
        }
    }
}

void SessionController::handleWebShortcutAction()
{
    auto * action = qobject_cast<QAction*>(sender());
    if (action == nullptr) {
        return;
    }

    KUriFilterData filterData(action->data().toString());

    if (KUriFilter::self()->filterUri(filterData, QStringList() << QStringLiteral("kurisearchfilter"))) {
        const QUrl& url = filterData.uri();
        new KRun(url, QApplication::activeWindow());
    }
}

void SessionController::configureWebShortcuts()
{
    KToolInvocation::kdeinitExec(QStringLiteral("kcmshell5"), QStringList() << QStringLiteral("webshortcuts"));
}

void SessionController::sendSignal(QAction* action)
{
    const auto signal = action->data().toInt();
    _session->sendSignal(signal);
}

void SessionController::sendForegroundColor()
{
    const QColor c = _view->getForegroundColor();
    _session->reportForegroundColor(c);
}

void SessionController::sendBackgroundColor()
{
    const QColor c = _view->getBackgroundColor();
    _session->reportBackgroundColor(c);
}

void SessionController::toggleReadOnly()
{
    auto *action = qobject_cast<QAction*>(sender());
    if (action != nullptr) {
        bool readonly = !isReadOnly();
        _session->setReadOnly(readonly);
    }
}

void SessionController::removeSearchFilter()
{
    if (_searchFilter == nullptr) {
        return;
    }

    _view->filterChain()->removeFilter(_searchFilter);
    delete _searchFilter;
    _searchFilter = nullptr;
}

void SessionController::setupSearchBar()
{
    connect(_searchBar.data(), &Konsole::IncrementalSearchBar::unhandledMovementKeyPressed, this, &Konsole::SessionController::movementKeyFromSearchBarReceived);
    connect(_searchBar.data(), &Konsole::IncrementalSearchBar::closeClicked, this, &Konsole::SessionController::searchClosed);
    connect(_searchBar.data(), &Konsole::IncrementalSearchBar::searchFromClicked, this, &Konsole::SessionController::searchFrom);
    connect(_searchBar.data(), &Konsole::IncrementalSearchBar::findNextClicked, this, &Konsole::SessionController::findNextInHistory);
    connect(_searchBar.data(), &Konsole::IncrementalSearchBar::findPreviousClicked, this, &Konsole::SessionController::findPreviousInHistory);
    connect(_searchBar.data(), &Konsole::IncrementalSearchBar::highlightMatchesToggled , this , &Konsole::SessionController::highlightMatches);
    connect(_searchBar.data(), &Konsole::IncrementalSearchBar::matchCaseToggled, this, &Konsole::SessionController::changeSearchMatch);
    connect(_searchBar.data(), &Konsole::IncrementalSearchBar::matchRegExpToggled, this, &Konsole::SessionController::changeSearchMatch);
}

void SessionController::setShowMenuAction(QAction* action)
{
    _showMenuAction = action;
}

void SessionController::setupCommonActions()
{
    KActionCollection* collection = actionCollection();

    // Close Session
    QAction* action = collection->addAction(QStringLiteral("close-session"), this, SLOT(closeSession()));
    action->setText(i18n("&Close Session"));

    action->setIcon(QIcon::fromTheme(QStringLiteral("tab-close")));
    collection->setDefaultShortcut(action, Konsole::ACCEL + Qt::SHIFT + Qt::Key_W);

    // Open Browser
    action = collection->addAction(QStringLiteral("open-browser"), this, SLOT(openBrowser()));
    action->setText(i18n("Open File Manager"));
    action->setIcon(QIcon::fromTheme(QStringLiteral("system-file-manager")));

    // Copy and Paste
    action = KStandardAction::copy(this, SLOT(copy()), collection);
#ifdef Q_OS_MACOS
    // Don't use the Konsole::ACCEL const here, we really want the Command key (Qt::META)
    // TODO: check what happens if we leave it to Qt to assign the default?
    collection->setDefaultShortcut(action, Qt::META + Qt::Key_C);
#else
    collection->setDefaultShortcut(action, Konsole::ACCEL + Qt::SHIFT + Qt::Key_C);
#endif
    // disabled at first, since nothing has been selected now
    action->setEnabled(false);

    action = KStandardAction::paste(this, SLOT(paste()), collection);
    QList<QKeySequence> pasteShortcut;
#ifdef Q_OS_MACOS
    pasteShortcut.append(QKeySequence(Qt::META + Qt::Key_V));
    // No Insert key on Mac keyboards
#else
    pasteShortcut.append(QKeySequence(Konsole::ACCEL + Qt::SHIFT + Qt::Key_V));
    pasteShortcut.append(QKeySequence(Qt::SHIFT + Qt::Key_Insert));
#endif
    collection->setDefaultShortcuts(action, pasteShortcut);

    action = collection->addAction(QStringLiteral("paste-selection"), this, SLOT(pasteFromX11Selection()));
    action->setText(i18n("Paste Selection"));
#ifdef Q_OS_MACOS
    collection->setDefaultShortcut(action, Qt::META + Qt::SHIFT + Qt::Key_V);
#else
    collection->setDefaultShortcut(action, Konsole::ACCEL + Qt::SHIFT + Qt::Key_Insert);
#endif

    _webSearchMenu = new KActionMenu(i18n("Web Search"), this);
    _webSearchMenu->setIcon(QIcon::fromTheme(QStringLiteral("preferences-web-browser-shortcuts")));
    _webSearchMenu->setVisible(false);
    collection->addAction(QStringLiteral("web-search"), _webSearchMenu);


    action = collection->addAction(QStringLiteral("select-all"), this, SLOT(selectAll()));
    action->setText(i18n("&Select All"));
    action->setIcon(QIcon::fromTheme(QStringLiteral("edit-select-all")));

    action = collection->addAction(QStringLiteral("select-line"), this, SLOT(selectLine()));
    action->setText(i18n("Select &Line"));

    action = KStandardAction::saveAs(this, SLOT(saveHistory()), collection);
    action->setText(i18n("Save Output &As..."));
#ifdef Q_OS_MACOS
    action->setShortcut(QKeySequence(Qt::META + Qt::Key_S));
#endif

    action = KStandardAction::print(this, SLOT(print_screen()), collection);
    action->setText(i18n("&Print Screen..."));
    collection->setDefaultShortcut(action, Konsole::ACCEL + Qt::SHIFT + Qt::Key_P);

    action = collection->addAction(QStringLiteral("adjust-history"), this, SLOT(showHistoryOptions()));
    action->setText(i18n("Adjust Scrollback..."));
    action->setIcon(QIcon::fromTheme(QStringLiteral("configure")));

    action = collection->addAction(QStringLiteral("clear-history"), this, SLOT(clearHistory()));
    action->setText(i18n("Clear Scrollback"));
    action->setIcon(QIcon::fromTheme(QStringLiteral("edit-clear-history")));

    action = collection->addAction(QStringLiteral("clear-history-and-reset"), this, SLOT(clearHistoryAndReset()));
    action->setText(i18n("Clear Scrollback and Reset"));
    action->setIcon(QIcon::fromTheme(QStringLiteral("edit-clear-history")));
    collection->setDefaultShortcut(action, Konsole::ACCEL + Qt::SHIFT + Qt::Key_K);

    // Profile Options
    action = collection->addAction(QStringLiteral("edit-current-profile"), this, SLOT(editCurrentProfile()));
    action->setText(i18n("Edit Current Profile..."));
    action->setIcon(QIcon::fromTheme(QStringLiteral("document-properties")));

    _switchProfileMenu = new KActionMenu(i18n("Switch Profile"), this);
    collection->addAction(QStringLiteral("switch-profile"), _switchProfileMenu);
    connect(_switchProfileMenu->menu(), &QMenu::aboutToShow, this, &Konsole::SessionController::prepareSwitchProfileMenu);

    // History
    _findAction = KStandardAction::find(this, SLOT(searchBarEvent()), collection);

    _findNextAction = KStandardAction::findNext(this, SLOT(findNextInHistory()), collection);
    _findNextAction->setEnabled(false);

    _findPreviousAction = KStandardAction::findPrev(this, SLOT(findPreviousInHistory()), collection);
    _findPreviousAction->setEnabled(false);

#ifdef Q_OS_MACOS
    collection->setDefaultShortcut(_findAction, Qt::META + Qt::Key_F);
    collection->setDefaultShortcut(_findNextAction, Qt::META + Qt::Key_G);
    collection->setDefaultShortcut(_findPreviousAction, Qt::META + Qt::SHIFT + Qt::Key_G);
#else
    collection->setDefaultShortcut(_findAction, Konsole::ACCEL + Qt::SHIFT + Qt::Key_F);
    collection->setDefaultShortcut(_findNextAction, Qt::Key_F3);
    collection->setDefaultShortcut(_findPreviousAction, Qt::SHIFT + Qt::Key_F3);
#endif

    // Character Encoding
    _codecAction = new KCodecAction(i18n("Set &Encoding"), this);
    _codecAction->setIcon(QIcon::fromTheme(QStringLiteral("character-set")));
    collection->addAction(QStringLiteral("set-encoding"), _codecAction);
    connect(_codecAction->menu(), &QMenu::aboutToShow, this, &Konsole::SessionController::updateCodecAction);
    connect(_codecAction,
            QOverload<QTextCodec*>::of(&KCodecAction::triggered), this,
            &Konsole::SessionController::changeCodec);

    // Read-only
    action = collection->addAction(QStringLiteral("view-readonly"), this, SLOT(toggleReadOnly()));
    action->setText(i18nc("@item:inmenu A read only (locked) session", "Read-only"));
    action->setCheckable(true);
    updateReadOnlyActionStates();
}

void SessionController::setupExtraActions()
{
    KActionCollection* collection = actionCollection();

    // Rename Session
    QAction* action = collection->addAction(QStringLiteral("rename-session"), this, SLOT(renameSession()));
    action->setText(i18n("&Rename Tab..."));
    action->setIcon(QIcon::fromTheme(QStringLiteral("edit-rename")));
    collection->setDefaultShortcut(action, Konsole::ACCEL + Qt::ALT + Qt::Key_S);

    // Copy input to ==> all tabs
    auto* copyInputToAllTabsAction = collection->add<KToggleAction>(QStringLiteral("copy-input-to-all-tabs"));
    copyInputToAllTabsAction->setText(i18n("&All Tabs in Current Window"));
    copyInputToAllTabsAction->setData(CopyInputToAllTabsMode);
    // this action is also used in other place, so remember it
    _copyInputToAllTabsAction = copyInputToAllTabsAction;

    // Copy input to ==> selected tabs
    auto* copyInputToSelectedTabsAction = collection->add<KToggleAction>(QStringLiteral("copy-input-to-selected-tabs"));
    copyInputToSelectedTabsAction->setText(i18n("&Select Tabs..."));
    collection->setDefaultShortcut(copyInputToSelectedTabsAction, Konsole::ACCEL + Qt::SHIFT + Qt::Key_Period);
    copyInputToSelectedTabsAction->setData(CopyInputToSelectedTabsMode);

    // Copy input to ==> none
    auto* copyInputToNoneAction = collection->add<KToggleAction>(QStringLiteral("copy-input-to-none"));
    copyInputToNoneAction->setText(i18nc("@action:inmenu Do not select any tabs", "&None"));
    collection->setDefaultShortcut(copyInputToNoneAction, Konsole::ACCEL + Qt::SHIFT + Qt::Key_Slash);
    copyInputToNoneAction->setData(CopyInputToNoneMode);
    copyInputToNoneAction->setChecked(true); // the default state

    // The "Copy Input To" submenu
    // The above three choices are represented as combo boxes
    auto* copyInputActions = collection->add<KSelectAction>(QStringLiteral("copy-input-to"));
    copyInputActions->setText(i18n("Copy Input To"));
    copyInputActions->addAction(copyInputToAllTabsAction);
    copyInputActions->addAction(copyInputToSelectedTabsAction);
    copyInputActions->addAction(copyInputToNoneAction);
    connect(copyInputActions,
            QOverload<QAction*>::of(&KSelectAction::triggered), this,
            &Konsole::SessionController::copyInputActionsTriggered);

    action = collection->addAction(QStringLiteral("zmodem-upload"), this, SLOT(zmodemUpload()));
    action->setText(i18n("&ZModem Upload..."));
    action->setIcon(QIcon::fromTheme(QStringLiteral("document-open")));
    collection->setDefaultShortcut(action, Konsole::ACCEL + Qt::ALT + Qt::Key_U);

    // Monitor
    KToggleAction* toggleAction = new KToggleAction(i18n("Monitor for &Activity"), this);
    collection->setDefaultShortcut(toggleAction, Konsole::ACCEL + Qt::SHIFT + Qt::Key_A);
    action = collection->addAction(QStringLiteral("monitor-activity"), toggleAction);
    connect(action, &QAction::toggled, this, &Konsole::SessionController::monitorActivity);

    toggleAction = new KToggleAction(i18n("Monitor for &Silence"), this);
    collection->setDefaultShortcut(toggleAction, Konsole::ACCEL + Qt::SHIFT + Qt::Key_I);
    action = collection->addAction(QStringLiteral("monitor-silence"), toggleAction);
    connect(action, &QAction::toggled, this, &Konsole::SessionController::monitorSilence);

    toggleAction = new KToggleAction(i18n("Monitor for Process Finishing"), this);
    action = collection->addAction(QStringLiteral("monitor-process-finish"), toggleAction);
    connect(action, &QAction::toggled, this, &Konsole::SessionController::monitorProcessFinish);

    // Text Size
    action = collection->addAction(QStringLiteral("enlarge-font"), this, SLOT(increaseFontSize()));
    action->setText(i18n("Enlarge Font"));
    action->setIcon(QIcon::fromTheme(QStringLiteral("format-font-size-more")));
    QList<QKeySequence> enlargeFontShortcut;
    enlargeFontShortcut.append(QKeySequence(Konsole::ACCEL + Qt::Key_Plus));
    enlargeFontShortcut.append(QKeySequence(Konsole::ACCEL + Qt::Key_Equal));
    collection->setDefaultShortcuts(action, enlargeFontShortcut);

    action = collection->addAction(QStringLiteral("shrink-font"), this, SLOT(decreaseFontSize()));
    action->setText(i18n("Shrink Font"));
    action->setIcon(QIcon::fromTheme(QStringLiteral("format-font-size-less")));
    collection->setDefaultShortcut(action, Konsole::ACCEL + Qt::Key_Minus);

    action = collection->addAction(QStringLiteral("reset-font-size"), this, SLOT(resetFontSize()));
    action->setText(i18n("Reset Font Size"));
    collection->setDefaultShortcut(action, Konsole::ACCEL + Qt::ALT + Qt::Key_0);

    // Send signal
    auto* sendSignalActions = collection->add<KSelectAction>(QStringLiteral("send-signal"));
    sendSignalActions->setText(i18n("Send Signal"));
    connect(sendSignalActions,
            QOverload<QAction*>::of(&KSelectAction::triggered), this,
            &Konsole::SessionController::sendSignal);

    action = collection->addAction(QStringLiteral("sigstop-signal"));
    action->setText(i18n("&Suspend Task")   + QStringLiteral(" (STOP)"));
    action->setData(SIGSTOP);
    sendSignalActions->addAction(action);

    action = collection->addAction(QStringLiteral("sigcont-signal"));
    action->setText(i18n("&Continue Task")  + QStringLiteral(" (CONT)"));
    action->setData(SIGCONT);
    sendSignalActions->addAction(action);

    action = collection->addAction(QStringLiteral("sighup-signal"));
    action->setText(i18n("&Hangup")         + QStringLiteral(" (HUP)"));
    action->setData(SIGHUP);
    sendSignalActions->addAction(action);

    action = collection->addAction(QStringLiteral("sigint-signal"));
    action->setText(i18n("&Interrupt Task") + QStringLiteral(" (INT)"));
    action->setData(SIGINT);
    sendSignalActions->addAction(action);

    action = collection->addAction(QStringLiteral("sigterm-signal"));
    action->setText(i18n("&Terminate Task") + QStringLiteral(" (TERM)"));
    action->setData(SIGTERM);
    sendSignalActions->addAction(action);

    action = collection->addAction(QStringLiteral("sigkill-signal"));
    action->setText(i18n("&Kill Task")      + QStringLiteral(" (KILL)"));
    action->setData(SIGKILL);
    sendSignalActions->addAction(action);

    action = collection->addAction(QStringLiteral("sigusr1-signal"));
    action->setText(i18n("User Signal &1")   + QStringLiteral(" (USR1)"));
    action->setData(SIGUSR1);
    sendSignalActions->addAction(action);

    action = collection->addAction(QStringLiteral("sigusr2-signal"));
    action->setText(i18n("User Signal &2")   + QStringLiteral(" (USR2)"));
    action->setData(SIGUSR2);
    sendSignalActions->addAction(action);
}

void SessionController::switchProfile(const Profile::Ptr &profile)
{
    SessionManager::instance()->setSessionProfile(_session, profile);
    updateFilterList(profile);
}

void SessionController::prepareSwitchProfileMenu()
{
    if (_switchProfileMenu->menu()->isEmpty()) {
        _profileList = new ProfileList(false, this);
        connect(_profileList, &Konsole::ProfileList::profileSelected, this, &Konsole::SessionController::switchProfile);
    }

    _switchProfileMenu->menu()->clear();
    _switchProfileMenu->menu()->addActions(_profileList->actions());
}
void SessionController::updateCodecAction()
{
    _codecAction->setCurrentCodec(QString::fromUtf8(_session->codec()));
}

void SessionController::changeCodec(QTextCodec* codec)
{
    _session->setCodec(codec);
}

EditProfileDialog* SessionController::profileDialogPointer()
{
    return _editProfileDialog.data();
}

void SessionController::editCurrentProfile()
{
    // Searching for Edit profile dialog opened with the same profile
    for (SessionController *controller : qAsConst(_allControllers)) {
        if ( (controller->profileDialogPointer() != nullptr)
             && controller->profileDialogPointer()->isVisible()
             && (controller->profileDialogPointer()->lookupProfile()
                 == SessionManager::instance()->sessionProfile(_session)) ) {
            controller->profileDialogPointer()->close();
        }
    }

    // NOTE bug311270: For to prevent the crash, the profile must be reset.
    if (!_editProfileDialog.isNull()) {
        // exists but not visible
        delete _editProfileDialog.data();
    }

    _editProfileDialog = new EditProfileDialog(QApplication::activeWindow());
    _editProfileDialog.data()->setProfile(SessionManager::instance()->sessionProfile(_session));
    _editProfileDialog.data()->show();
}

void SessionController::renameSession()
{
    const QString &sessionLocalTabTitleFormat = _session->tabTitleFormat(Session::LocalTabTitle);
    const QString &sessionRemoteTabTitleFormat = _session->tabTitleFormat(Session::RemoteTabTitle);
    const QColor &sessionTabColor = _session->color();

    QScopedPointer<RenameTabDialog> dialog(new RenameTabDialog(QApplication::activeWindow()));
    dialog->setTabTitleText(sessionLocalTabTitleFormat);
    dialog->setRemoteTabTitleText(sessionRemoteTabTitleFormat);
    dialog->setColor(sessionTabColor);

    if (_session->isRemote()) {
        dialog->focusRemoteTabTitleText();
    } else {
        dialog->focusTabTitleText();
    }

    QPointer<Session> guard(_session);
    int result = dialog->exec();
    if (guard.isNull()) {
        return;
    }

    if (result != 0) {
        const QString &tabTitle = dialog->tabTitleText();
        const QString &remoteTabTitle = dialog->remoteTabTitleText();
        const QColor &tabColor = dialog->color();

        if (tabTitle != sessionLocalTabTitleFormat) {
            _session->setTabTitleFormat(Session::LocalTabTitle, tabTitle);
            emit tabRenamedByUser(true);
            // trigger an update of the tab text
            snapshot();
        }

        if(remoteTabTitle != sessionRemoteTabTitleFormat) {
            _session->setTabTitleFormat(Session::RemoteTabTitle, remoteTabTitle);
            emit tabRenamedByUser(true);
            snapshot();
        }

        if (tabColor != sessionTabColor) {
            _session->setColor(tabColor);
            emit tabColoredByUser(true);
            snapshot();
        }
    }
}

// This is called upon Menu->Close Sesssion and right-click on tab->Close Tab
bool SessionController::confirmClose() const
{
    if (_session->isForegroundProcessActive()) {
        QString title = _session->foregroundProcessName();

        // hard coded for now.  In future make it possible for the user to specify which programs
        // are ignored when considering whether to display a confirmation
        QStringList ignoreList;
        ignoreList << QString::fromUtf8(qgetenv("SHELL")).section(QLatin1Char('/'), -1);
        if (ignoreList.contains(title)) {
            return true;
        }

        QString question;
        if (title.isEmpty()) {
            question = i18n("A program is currently running in this session."
                            "  Are you sure you want to close it?");
        } else {
            question = i18n("The program '%1' is currently running in this session."
                            "  Are you sure you want to close it?", title);
        }

        int result = KMessageBox::warningYesNo(_view->window(),
                                               question,
                                               i18n("Confirm Close"),
                                               KStandardGuiItem::yes(),
                                               KStandardGuiItem::no(),
                                               QStringLiteral("CloseSingleTab"));
        return result == KMessageBox::Yes;
    }
    return true;
}
bool SessionController::confirmForceClose() const
{
    if (_session->isRunning()) {
        QString title = _session->program();

        // hard coded for now.  In future make it possible for the user to specify which programs
        // are ignored when considering whether to display a confirmation
        QStringList ignoreList;
        ignoreList << QString::fromUtf8(qgetenv("SHELL")).section(QLatin1Char('/'), -1);
        if (ignoreList.contains(title)) {
            return true;
        }

        QString question;
        if (title.isEmpty()) {
            question = i18n("A program in this session would not die."
                            "  Are you sure you want to kill it by force?");
        } else {
            question = i18n("The program '%1' is in this session would not die."
                            "  Are you sure you want to kill it by force?", title);
        }

        int result = KMessageBox::warningYesNo(_view->window(), question, i18n("Confirm Close"));
        return result == KMessageBox::Yes;
    }
    return true;
}
void SessionController::closeSession()
{
    if (_preventClose) {
        return;
    }

    if (confirmClose()) {
        if (_session->closeInNormalWay()) {
            return;
        } else if (confirmForceClose()) {
            if (_session->closeInForceWay()) {
                return;
            } else {
                qCDebug(KonsoleDebug) << "Konsole failed to close a session in any way.";
            }
        }
    }
}

// Trying to open a remote Url may produce unexpected results.
// Therefore, if a remote url, open the user's home path.
// TODO consider: 1) disable menu upon remote session
//   2) transform url to get the desired result (ssh -> sftp, etc)
void SessionController::openBrowser()
{
    const QUrl currentUrl = url();

    if (currentUrl.isLocalFile()) {
        new KRun(currentUrl, QApplication::activeWindow(), true);
    } else {
        new KRun(QUrl::fromLocalFile(QDir::homePath()), QApplication::activeWindow(), true);
    }
}

void SessionController::copy()
{
    _view->copyToClipboard();
}

void SessionController::paste()
{
    _view->pasteFromClipboard();
}
void SessionController::pasteFromX11Selection()
{
    _view->pasteFromX11Selection();
}
void SessionController::selectAll()
{
    _view->selectAll();
}
void SessionController::selectLine()
{
    _view->selectCurrentLine();
}
static const KXmlGuiWindow* findWindow(const QObject* object)
{
    // Walk up the QObject hierarchy to find a KXmlGuiWindow.
    while (object != nullptr) {
        const auto* window = qobject_cast<const KXmlGuiWindow*>(object);
        if (window != nullptr) {
            return(window);
        }
        object = object->parent();
    }
    return(nullptr);
}

static bool hasTerminalDisplayInSameWindow(const Session* session, const KXmlGuiWindow* window)
{
    // Iterate all TerminalDisplays of this Session ...
    const QList<TerminalDisplay *> views = session->views();
    for (const TerminalDisplay *terminalDisplay : views) {
        // ... and check whether a TerminalDisplay has the same
        // window as given in the parameter
        if (window == findWindow(terminalDisplay)) {
            return(true);
        }
    }
    return(false);
}

void SessionController::copyInputActionsTriggered(QAction* action)
{
    const auto mode = action->data().toInt();

    switch (mode) {
    case CopyInputToAllTabsMode:
        copyInputToAllTabs();
        break;
    case CopyInputToSelectedTabsMode:
        copyInputToSelectedTabs();
        break;
    case CopyInputToNoneMode:
        copyInputToNone();
        break;
    default:
        Q_ASSERT(false);
    }
}

void SessionController::copyInputToAllTabs()
{
    if (_copyToGroup == nullptr) {
        _copyToGroup = new SessionGroup(this);
    }

    // Find our window ...
    const KXmlGuiWindow* myWindow = findWindow(_view);

    const QList<Session *> sessionsList = SessionManager::instance()->sessions();
#if (QT_VERSION >= QT_VERSION_CHECK(5, 14, 0))
    QSet<Session*> group(sessionsList.begin(), sessionsList.end());
#else
    QSet<Session*> group = QSet<Session*>::fromList(sessionsList);
#endif
    for (auto session : group) {
        // First, ensure that the session is removed
        // (necessary to avoid duplicates on addSession()!)
        _copyToGroup->removeSession(session);

        // Add current session if it is displayed our window
        if (hasTerminalDisplayInSameWindow(session, myWindow)) {
            _copyToGroup->addSession(session);
        }
    }
    _copyToGroup->setMasterStatus(_session, true);
    _copyToGroup->setMasterMode(SessionGroup::CopyInputToAll);

    snapshot();
    emit copyInputChanged(this);
}

void SessionController::copyInputToSelectedTabs()
{
    if (_copyToGroup == nullptr) {
        _copyToGroup = new SessionGroup(this);
        _copyToGroup->addSession(_session);
        _copyToGroup->setMasterStatus(_session, true);
        _copyToGroup->setMasterMode(SessionGroup::CopyInputToAll);
    }

    QPointer<CopyInputDialog> dialog = new CopyInputDialog(_view);
    dialog->setMasterSession(_session);

    const QList<Session*> sessionsList = _copyToGroup->sessions();
#if (QT_VERSION >= QT_VERSION_CHECK(5, 14, 0))
    QSet<Session*> currentGroup(sessionsList.begin(), sessionsList.end());
#else
    QSet<Session*> currentGroup = QSet<Session*>::fromList(sessionsList);
#endif

    currentGroup.remove(_session);

    dialog->setChosenSessions(currentGroup);

    QPointer<Session> guard(_session);
    int result = dialog->exec();
    if (guard.isNull()) {
        return;
    }

    if (result == QDialog::Accepted) {
        QSet<Session*> newGroup = dialog->chosenSessions();
        newGroup.remove(_session);

        const QSet<Session *> completeGroup = newGroup | currentGroup;
        for (Session *session : completeGroup) {
            if (newGroup.contains(session) && !currentGroup.contains(session)) {
                _copyToGroup->addSession(session);
            } else if (!newGroup.contains(session) && currentGroup.contains(session)) {
                _copyToGroup->removeSession(session);
            }
        }

        _copyToGroup->setMasterStatus(_session, true);
        _copyToGroup->setMasterMode(SessionGroup::CopyInputToAll);
        snapshot();
        emit copyInputChanged(this);
    }
}

void SessionController::copyInputToNone()
{
    if (_copyToGroup == nullptr) {      // No 'Copy To' is active
        return;
    }

    // Once Qt5.14+ is the mininum, change to use range constructors
    const QList<Session*> groupList = SessionManager::instance()->sessions();
#if (QT_VERSION >= QT_VERSION_CHECK(5, 14, 0))
    QSet<Session*> group(groupList.begin(), groupList.end());
#else
    QSet<Session*> group = QSet<Session*>::fromList(groupList);
#endif

    for (auto iterator : group) {
        Session* session = iterator;

        if (session != _session) {
            _copyToGroup->removeSession(iterator);
        }
    }
    delete _copyToGroup;
    _copyToGroup = nullptr;
    snapshot();
    emit copyInputChanged(this);
}

void SessionController::searchClosed()
{
    _isSearchBarEnabled = false;
    searchHistory(false);
}

void SessionController::updateFilterList(Profile::Ptr profile)
{
    if (profile != SessionManager::instance()->sessionProfile(_session)) {
        return;
    }

    bool underlineFiles = profile->underlineFilesEnabled();

    if (!underlineFiles && (_fileFilter != nullptr)) {
        _view->filterChain()->removeFilter(_fileFilter);
        delete _fileFilter;
        _fileFilter = nullptr;
    } else if (underlineFiles && (_fileFilter == nullptr)) {
        _fileFilter = new FileFilter(_session);
        _view->filterChain()->addFilter(_fileFilter);
    }

    bool underlineLinks = profile->underlineLinksEnabled();
    if (!underlineLinks && (_urlFilter != nullptr)) {
        _view->filterChain()->removeFilter(_urlFilter);
        delete _urlFilter;
        _urlFilter = nullptr;
    } else if (underlineLinks && (_urlFilter == nullptr)) {
        _urlFilter = new UrlFilter();
        _view->filterChain()->addFilter(_urlFilter);
    }
}

void SessionController::setSearchStartToWindowCurrentLine()
{
    setSearchStartTo(-1);
}

void SessionController::setSearchStartTo(int line)
{
    _searchStartLine = line;
    _prevSearchResultLine = line;
}

void SessionController::listenForScreenWindowUpdates()
{
    if (_listenForScreenWindowUpdates) {
        return;
    }

    connect(_view->screenWindow(), &Konsole::ScreenWindow::outputChanged, this, &Konsole::SessionController::updateSearchFilter);
    connect(_view->screenWindow(), &Konsole::ScreenWindow::scrolled, this, &Konsole::SessionController::updateSearchFilter);
    connect(_view->screenWindow(),
            &Konsole::ScreenWindow::currentResultLineChanged, _view.data(),
            QOverload<>::of(&Konsole::TerminalDisplay::update));

    _listenForScreenWindowUpdates = true;
}

void SessionController::updateSearchFilter()
{
    if ((_searchFilter != nullptr) && (!_searchBar.isNull())) {
        _view->processFilters();
    }
}

void SessionController::searchBarEvent()
{
    QString selectedText = _view->screenWindow()->selectedText(Screen::PreserveLineBreaks | Screen::TrimLeadingWhitespace | Screen::TrimTrailingWhitespace);
    if (!selectedText.isEmpty()) {
        _searchBar->setSearchText(selectedText);
    }

    if (_searchBar->isVisible()) {
        _searchBar->focusLineEdit();
    } else {
        searchHistory(true);
        _isSearchBarEnabled = true;
    }
}

void SessionController::enableSearchBar(bool showSearchBar)
{
    if (_searchBar.isNull()) {
        return;
    }

    if (showSearchBar && !_searchBar->isVisible()) {
        setSearchStartToWindowCurrentLine();
    }

    _searchBar->setVisible(showSearchBar);
    if (showSearchBar) {
        connect(_searchBar.data(), &Konsole::IncrementalSearchBar::searchChanged, this, &Konsole::SessionController::searchTextChanged);
        connect(_searchBar.data(), &Konsole::IncrementalSearchBar::searchReturnPressed, this, &Konsole::SessionController::findPreviousInHistory);
        connect(_searchBar.data(), &Konsole::IncrementalSearchBar::searchShiftPlusReturnPressed, this, &Konsole::SessionController::findNextInHistory);
    } else {
        disconnect(_searchBar.data(), &Konsole::IncrementalSearchBar::searchChanged, this,
                   &Konsole::SessionController::searchTextChanged);
        disconnect(_searchBar.data(), &Konsole::IncrementalSearchBar::searchReturnPressed, this,
                   &Konsole::SessionController::findPreviousInHistory);
        disconnect(_searchBar.data(), &Konsole::IncrementalSearchBar::searchShiftPlusReturnPressed, this,
                   &Konsole::SessionController::findNextInHistory);
        if ((!_view.isNull()) && (_view->screenWindow() != nullptr)) {
            _view->screenWindow()->setCurrentResultLine(-1);
        }
    }
}


bool SessionController::reverseSearchChecked() const
{
    Q_ASSERT(_searchBar);

    QBitArray options = _searchBar->optionsChecked();
    return options.at(IncrementalSearchBar::ReverseSearch);
}

QRegularExpression SessionController::regexpFromSearchBarOptions() const
{
    QBitArray options = _searchBar->optionsChecked();

    QString text(_searchBar->searchText());

    QRegularExpression regExp;
    if (options.at(IncrementalSearchBar::RegExp)) {
        regExp.setPattern(text);
    } else {
        regExp.setPattern(QRegularExpression::escape(text));
    }

    if (!options.at(IncrementalSearchBar::MatchCase)) {
        regExp.setPatternOptions(QRegularExpression::CaseInsensitiveOption);
    }

    return regExp;
}

// searchHistory() may be called either as a result of clicking a menu item or
// as a result of changing the search bar widget
void SessionController::searchHistory(bool showSearchBar)
{
    enableSearchBar(showSearchBar);

    if (!_searchBar.isNull()) {
        if (showSearchBar) {
            removeSearchFilter();

            listenForScreenWindowUpdates();

            _searchFilter = new RegExpFilter();
            _searchFilter->setRegExp(regexpFromSearchBarOptions());
            _view->filterChain()->addFilter(_searchFilter);
            _view->processFilters();

            setFindNextPrevEnabled(true);
        } else {
            setFindNextPrevEnabled(false);

            removeSearchFilter();

            _view->setFocus(Qt::ActiveWindowFocusReason);
        }
    }
}

void SessionController::setFindNextPrevEnabled(bool enabled)
{
    _findNextAction->setEnabled(enabled);
    _findPreviousAction->setEnabled(enabled);
}
void SessionController::searchTextChanged(const QString& text)
{
    Q_ASSERT(_view->screenWindow());

    if (_searchText == text) {
        return;
    }

    _searchText = text;

    if (text.isEmpty()) {
        _view->screenWindow()->clearSelection();
        _view->screenWindow()->scrollTo(_searchStartLine);
    }

    // update search.  this is called even when the text is
    // empty to clear the view's filters
    beginSearch(text , reverseSearchChecked() ? Enum::BackwardsSearch : Enum::ForwardsSearch);
}
void SessionController::searchCompleted(bool success)
{
    _prevSearchResultLine = _view->screenWindow()->currentResultLine();

    if (!_searchBar.isNull()) {
        _searchBar->setFoundMatch(success);
    }
}

void SessionController::beginSearch(const QString& text, Enum::SearchDirection direction)
{
    Q_ASSERT(_searchBar);
    Q_ASSERT(_searchFilter);

    QRegularExpression regExp = regexpFromSearchBarOptions();
    _searchFilter->setRegExp(regExp);

    if (_searchStartLine < 0 || _searchStartLine > _view->screenWindow()->lineCount()) {
        if (direction == Enum::ForwardsSearch) {
            setSearchStartTo(_view->screenWindow()->currentLine());
        } else {
            setSearchStartTo(_view->screenWindow()->currentLine() + _view->screenWindow()->windowLines());
        }
    }

    if (!regExp.pattern().isEmpty()) {
        _view->screenWindow()->setCurrentResultLine(-1);
        auto task = new SearchHistoryTask(this);

        connect(task, &Konsole::SearchHistoryTask::completed, this, &Konsole::SessionController::searchCompleted);

        task->setRegExp(regExp);
        task->setSearchDirection(direction);
        task->setAutoDelete(true);
        task->setStartLine(_searchStartLine);
        task->addScreenWindow(_session , _view->screenWindow());
        task->execute();
    } else if (text.isEmpty()) {
        searchCompleted(false);
    }

    _view->processFilters();
}
void SessionController::highlightMatches(bool highlight)
{
    if (highlight) {
        _view->filterChain()->addFilter(_searchFilter);
        _view->processFilters();
    } else {
        _view->filterChain()->removeFilter(_searchFilter);
    }

    _view->update();
}

void SessionController::searchFrom()
{
    Q_ASSERT(_searchBar);
    Q_ASSERT(_searchFilter);

    if (reverseSearchChecked()) {
        setSearchStartTo(_view->screenWindow()->lineCount());
    } else {
        setSearchStartTo(0);
    }


    beginSearch(_searchBar->searchText(), reverseSearchChecked() ? Enum::BackwardsSearch : Enum::ForwardsSearch);
}
void SessionController::findNextInHistory()
{
    Q_ASSERT(_searchBar);
    Q_ASSERT(_searchFilter);

    setSearchStartTo(_prevSearchResultLine);

    beginSearch(_searchBar->searchText(), reverseSearchChecked() ? Enum::BackwardsSearch : Enum::ForwardsSearch);
}
void SessionController::findPreviousInHistory()
{
    Q_ASSERT(_searchBar);
    Q_ASSERT(_searchFilter);

    setSearchStartTo(_prevSearchResultLine);

    beginSearch(_searchBar->searchText(), reverseSearchChecked() ? Enum::ForwardsSearch : Enum::BackwardsSearch);
}
void SessionController::changeSearchMatch()
{
    Q_ASSERT(_searchBar);
    Q_ASSERT(_searchFilter);

    // reset Selection for new case match
    _view->screenWindow()->clearSelection();
    beginSearch(_searchBar->searchText(), reverseSearchChecked() ? Enum::BackwardsSearch : Enum::ForwardsSearch);
}
void SessionController::showHistoryOptions()
{
    QScopedPointer<HistorySizeDialog> dialog(new HistorySizeDialog(QApplication::activeWindow()));
    const HistoryType& currentHistory = _session->historyType();

    if (currentHistory.isEnabled()) {
        if (currentHistory.isUnlimited()) {
            dialog->setMode(Enum::UnlimitedHistory);
        } else {
            dialog->setMode(Enum::FixedSizeHistory);
            dialog->setLineCount(currentHistory.maximumLineCount());
        }
    } else {
        dialog->setMode(Enum::NoHistory);
    }

    QPointer<Session> guard(_session);
    int result = dialog->exec();
    if (guard.isNull()) {
        return;
    }

    if (result != 0) {
        scrollBackOptionsChanged(dialog->mode(), dialog->lineCount());
    }
}
void SessionController::sessionResizeRequest(const QSize& size)
{
    ////qDebug() << "View resize requested to " << size;
    _view->setSize(size.width(), size.height());
}
void SessionController::scrollBackOptionsChanged(int mode, int lines)
{
    switch (mode) {
    case Enum::NoHistory:
        _session->setHistoryType(HistoryTypeNone());
        break;
    case Enum::FixedSizeHistory:
        _session->setHistoryType(CompactHistoryType(lines));
        break;
    case Enum::UnlimitedHistory:
        _session->setHistoryType(HistoryTypeFile());
        break;
    }
}

void SessionController::print_screen()
{
    QPrinter printer;

    QPointer<QPrintDialog> dialog = new QPrintDialog(&printer, _view);
    auto options = new PrintOptions();

    dialog->setOptionTabs(QList<QWidget*>() << options);
    dialog->setWindowTitle(i18n("Print Shell"));
    connect(dialog.data(),
            QOverload<>::of(&QPrintDialog::accepted),
            options,
            &Konsole::PrintOptions::saveSettings);
    if (dialog->exec() != QDialog::Accepted) {
        return;
    }

    QPainter painter;
    painter.begin(&printer);

    KConfigGroup configGroup(KSharedConfig::openConfig(), "PrintOptions");

    if (configGroup.readEntry("ScaleOutput", true)) {
        double scale = qMin(printer.pageRect().width() / static_cast<double>(_view->width()),
                            printer.pageRect().height() / static_cast<double>(_view->height()));
        painter.scale(scale, scale);
    }

    _view->printContent(painter, configGroup.readEntry("PrinterFriendly", true));
}

void SessionController::saveHistory()
{
    SessionTask* task = new SaveHistoryTask(this);
    task->setAutoDelete(true);
    task->addSession(_session);
    task->execute();
}

void SessionController::clearHistory()
{
    _session->clearHistory();
    _view->updateImage();   // To reset view scrollbar
    _view->repaint();
}

void SessionController::clearHistoryAndReset()
{
    Profile::Ptr profile = SessionManager::instance()->sessionProfile(_session);
    QByteArray name = profile->defaultEncoding().toUtf8();

    Emulation* emulation = _session->emulation();
    emulation->reset();
    _session->refresh();
    _session->setCodec(QTextCodec::codecForName(name));
    clearHistory();
}

void SessionController::increaseFontSize()
{
    _view->increaseFontSize();
}

void SessionController::decreaseFontSize()
{
    _view->decreaseFontSize();
}

void SessionController::resetFontSize()
{
    _view->resetFontSize();
}

void SessionController::monitorActivity(bool monitor)
{
    _session->setMonitorActivity(monitor);
}
void SessionController::monitorSilence(bool monitor)
{
    _session->setMonitorSilence(monitor);
}
void SessionController::monitorProcessFinish(bool monitor)
{
    _monitorProcessFinish = monitor;
}
void SessionController::updateSessionIcon()
{
    // If the default profile icon is being used, don't put it on the tab
    // Only show the icon if the user specifically chose one
    if (_session->iconName() == QStringLiteral("utilities-terminal")) {
        _sessionIconName = QString();
    } else {
        _sessionIconName = _session->iconName();
    }
    _sessionIcon = QIcon::fromTheme(_sessionIconName);

    setIcon(_sessionIcon);
}

void SessionController::updateReadOnlyActionStates()
{
    bool readonly = isReadOnly();
    QAction *readonlyAction = actionCollection()->action(QStringLiteral("view-readonly"));
    Q_ASSERT(readonlyAction != nullptr);
    readonlyAction->setIcon(QIcon::fromTheme(readonly ? QStringLiteral("object-locked") : QStringLiteral("object-unlocked")));
    readonlyAction->setChecked(readonly);

    auto updateActionState = [this, readonly](const QString &name) {
        QAction *action = actionCollection()->action(name);
        if (action != nullptr) {
            action->setEnabled(!readonly);
        }
    };

    updateActionState(QStringLiteral("edit_paste"));
    updateActionState(QStringLiteral("clear-history"));
    updateActionState(QStringLiteral("clear-history-and-reset"));
    updateActionState(QStringLiteral("edit-current-profile"));
    updateActionState(QStringLiteral("switch-profile"));
    updateActionState(QStringLiteral("adjust-history"));
    updateActionState(QStringLiteral("send-signal"));
    updateActionState(QStringLiteral("zmodem-upload"));

    _codecAction->setEnabled(!readonly);

    // Without the timer, when detaching a tab while the message widget is visible,
    // the size of the terminal becomes really small...
    QTimer::singleShot(0, this, [this, readonly]() {
        _view->updateReadOnlyState(readonly);
    });
}

bool SessionController::isReadOnly() const
{
    if (!_session.isNull()) {
        return _session->isReadOnly();
    } else {
        return false;
    }
}

bool SessionController::isCopyInputActive() const
{
    return ((_copyToGroup != nullptr) && _copyToGroup->sessions().count() > 1);
}

void SessionController::sessionAttributeChanged()
{
    if (_sessionIconName != _session->iconName()) {
        updateSessionIcon();
    }

    QString title = _session->title(Session::DisplayedTitleRole);

    // special handling for the "%w" marker which is replaced with the
    // window title set by the shell
    title.replace(QLatin1String("%w"), _session->userTitle());
    // special handling for the "%#" marker which is replaced with the
    // number of the shell
    title.replace(QLatin1String("%#"), QString::number(_session->sessionId()));

    if (title.isEmpty()) {
        title = _session->title(Session::NameRole);
    }

    setTitle(title);
    setColor(_session->color());
    emit rawTitleChanged();
}

void SessionController::sessionReadOnlyChanged() {
    updateReadOnlyActionStates();

    // Update all views
    const QList<TerminalDisplay *> viewsList = session()->views();
    for (TerminalDisplay *terminalDisplay : viewsList) {
        if (terminalDisplay != _view.data()) {
            terminalDisplay->updateReadOnlyState(isReadOnly());
        }
        emit readOnlyChanged(this);
    }
}

void SessionController::showDisplayContextMenu(const QPoint& position)
{
    // needed to make sure the popup menu is available, even if a hosting
    // application did not merge our GUI.
    if (factory() == nullptr) {
        if (clientBuilder() == nullptr) {
            setClientBuilder(new KXMLGUIBuilder(_view));
        }

        auto factory = new KXMLGUIFactory(clientBuilder(), this);
        factory->addClient(this);
        ////qDebug() << "Created xmlgui factory" << factory;
    }

    QPointer<QMenu> popup = qobject_cast<QMenu*>(factory()->container(QStringLiteral("session-popup-menu"), this));
    if (!popup.isNull()) {
        updateReadOnlyActionStates();

        auto contentSeparator = new QAction(popup);
        contentSeparator->setSeparator(true);

        // prepend content-specific actions such as "Open Link", "Copy Email Address" etc.
        QSharedPointer<Filter::HotSpot> hotSpot = _view->filterActions(position);
        if (hotSpot != nullptr) {
            popup->insertActions(popup->actions().value(0, nullptr), hotSpot->actions() << contentSeparator );

        }

        // always update this submenu before showing the context menu,
        // because the available search services might have changed
        // since the context menu is shown last time
        updateWebSearchMenu();

        _preventClose = true;

        if (_showMenuAction != nullptr) {
            if (  _showMenuAction->isChecked() ) {
                popup->removeAction( _showMenuAction);
            } else {
                popup->insertAction(_switchProfileMenu, _showMenuAction);
            }
        }

        // they are here.
        // qDebug() << popup->actions().indexOf(contentActions[0]) << popup->actions().indexOf(contentActions[1]) << popup->actions()[3];
        QAction* chosen = popup->exec(QCursor::pos());

        // check for validity of the pointer to the popup menu
        if (!popup.isNull()) {
            delete contentSeparator;
        }

        _preventClose = false;

        if ((chosen != nullptr) && chosen->objectName() == QLatin1String("close-session")) {
            chosen->trigger();
        }
    } else {
        qCDebug(KonsoleDebug) << "Unable to display popup menu for session"
                   << _session->title(Session::NameRole)
                   << ", no GUI factory available to build the popup.";
    }
}

void SessionController::movementKeyFromSearchBarReceived(QKeyEvent *event)
{
    QCoreApplication::sendEvent(_view, event);
    setSearchStartToWindowCurrentLine();
}

void SessionController::sessionNotificationsChanged(Session::Notification notification, bool enabled)
{
    emit notificationChanged(this, notification, enabled);
}

void SessionController::zmodemDownload()
{
    QString zmodem = QStandardPaths::findExecutable(QStringLiteral("rz"));
    if (zmodem.isEmpty()) {
        zmodem = QStandardPaths::findExecutable(QStringLiteral("lrz"));
    }
    if (!zmodem.isEmpty()) {
        const QString path = QFileDialog::getExistingDirectory(_view,
                i18n("Save ZModem Download to..."),
                QDir::homePath(),
                QFileDialog::ShowDirsOnly | QFileDialog::DontResolveSymlinks);

        if (!path.isEmpty()) {
            _session->startZModem(zmodem, path, QStringList());
            return;
        }
    } else {
        KMessageBox::error(_view,
                           i18n("<p>A ZModem file transfer attempt has been detected, "
                                "but no suitable ZModem software was found on this system.</p>"
                                "<p>You may wish to install the 'rzsz' or 'lrzsz' package.</p>"));
    }
    _session->cancelZModem();
}

void SessionController::zmodemUpload()
{
    if (_session->isZModemBusy()) {
        KMessageBox::sorry(_view,
                           i18n("<p>The current session already has a ZModem file transfer in progress.</p>"));
        return;
    }

    QString zmodem = QStandardPaths::findExecutable(QStringLiteral("sz"));
    if (zmodem.isEmpty()) {
        zmodem = QStandardPaths::findExecutable(QStringLiteral("lsz"));
    }
    if (zmodem.isEmpty()) {
        KMessageBox::sorry(_view,
                           i18n("<p>No suitable ZModem software was found on this system.</p>"
                                "<p>You may wish to install the 'rzsz' or 'lrzsz' package.</p>"));
        return;
    }

    QStringList files = QFileDialog::getOpenFileNames(_view,
                        i18n("Select Files for ZModem Upload"),
                        QDir::homePath());
    if (!files.isEmpty()) {
        _session->startZModem(zmodem, QString(), files);
    }
}

bool SessionController::isKonsolePart() const
{
    // Check to see if we are being called from Konsole or a KPart
    return !(qApp->applicationName() == QLatin1String("konsole"));
}

QString SessionController::userTitle() const
{
    if (!_session.isNull()) {
        return _session->userTitle();
    } else {
        return QString();
    }
}<|MERGE_RESOLUTION|>--- conflicted
+++ resolved
@@ -322,7 +322,9 @@
     // apply new title
     _session->setTitle(Session::DisplayedTitleRole, title);
 
-<<<<<<< HEAD
+    // apply new color
+    _session->setColor(color);
+
     // check if foreground process ended and notify if this option was requested
     if (_monitorProcessFinish) {
         bool isForegroundProcessActive = _session->isForegroundProcessActive();
@@ -335,10 +337,6 @@
         }
         _previousForegroundProcessName = isForegroundProcessActive ? _session->foregroundProcessName() : QString();
     }
-=======
-    // apply new color
-    _session->setColor(color);
->>>>>>> 4b43b2a4
 
     // do not forget icon
     updateSessionIcon();
