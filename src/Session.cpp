--- conflicted
+++ resolved
@@ -1761,79 +1761,4 @@
 QColor Session::color() const
 {
     return _tabColor;
-<<<<<<< HEAD
-}
-
-SessionGroup::SessionGroup(QObject* parent)
-    : QObject(parent), _masterMode(0)
-{
-}
-SessionGroup::~SessionGroup() = default;
-
-QList<Session*> SessionGroup::sessions() const
-{
-    return _sessions.keys();
-}
-
-void SessionGroup::addSession(Session* session)
-{
-    connect(session, &Konsole::Session::finished, this, &Konsole::SessionGroup::sessionFinished);
-    _sessions.insert(session, false);
-}
-void SessionGroup::removeSession(Session* session)
-{
-    disconnect(session, &Konsole::Session::finished, this, &Konsole::SessionGroup::sessionFinished);
-    setMasterStatus(session, false);
-    _sessions.remove(session);
-}
-void SessionGroup::sessionFinished()
-{
-    auto* session = qobject_cast<Session*>(sender());
-    Q_ASSERT(session);
-    removeSession(session);
-}
-void SessionGroup::setMasterMode(int mode)
-{
-    _masterMode = mode;
-}
-
-void SessionGroup::setMasterStatus(Session* session , bool master)
-{
-    const bool wasMaster = _sessions[session];
-
-    if (wasMaster == master) {
-        // No status change -> nothing to do.
-        return;
-    }
-    _sessions[session] = master;
-
-    if (master) {
-        connect(session->emulation(), &Konsole::Emulation::sendData, this, &Konsole::SessionGroup::forwardData);
-    } else {
-        disconnect(session->emulation(), &Konsole::Emulation::sendData,
-                   this, &Konsole::SessionGroup::forwardData);
-    }
-}
-void SessionGroup::forwardData(const QByteArray& data)
-{
-    static bool _inForwardData = false;
-    if (_inForwardData) {  // Avoid recursive calls among session groups!
-        // A recursive call happens when a master in group A calls forwardData()
-        // in group B. If one of the destination sessions in group B is also a
-        // master of a group including the master session of group A, this would
-        // again call forwardData() in group A, and so on.
-        return;
-    }
-
-    _inForwardData = true;
-    const QList<Session*> sessionsKeys = _sessions.keys();
-    for (Session *other : sessionsKeys) {
-        if (!_sessions[other]) {
-            other->emulation()->sendString(data);
-        }
-    }
-    _inForwardData = false;
-}
-=======
-}
->>>>>>> 724560da
+}